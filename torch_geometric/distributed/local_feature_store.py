import copy
import os.path as osp
from dataclasses import dataclass
from typing import Any, Dict, List, Optional, Tuple, Union

import torch
from torch import Tensor

from torch_geometric.data import FeatureStore, TensorAttr
from torch_geometric.data.feature_store import _FieldStatus
from torch_geometric.distributed.rpc import (
    RPCCallBase,
    RPCRouter,
    rpc_async,
    rpc_register,
)
from torch_geometric.typing import EdgeType, NodeOrEdgeType, NodeType
from torch_geometric.distributed.partition import load_partition_info


class RPCCallFeatureLookup(RPCCallBase):
    r"""A wrapper for RPC calls to the feature store."""

    def __init__(self, dist_feature: FeatureStore):
        super().__init__()
        self.dist_feature = dist_feature

    def rpc_async(self, *args, **kwargs):
        return self.dist_feature.rpc_local_feature_get(*args, **kwargs)

    def rpc_sync(self, *args, **kwargs):
        raise NotImplementedError


@dataclass
class LocalTensorAttr(TensorAttr):
    r"""Tensor attribute for storing features without :obj:`index`."""

    def __init__(
        self,
        group_name: Optional[Union[NodeType, EdgeType]] = _FieldStatus.UNSET,
        attr_name: Optional[str] = _FieldStatus.UNSET,
        index=None,
    ):
        super().__init__(group_name, attr_name, index)


class LocalFeatureStore(FeatureStore):
    r"""This class implements the :class:`torch_geometric.data.FeatureStore`
    interface to act as a local feature store for distributed training.
    """

    def __init__(self):
        super().__init__(tensor_attr_cls=LocalTensorAttr)
        self._feat: Dict[Tuple[Union[NodeType, EdgeType], str], Tensor] = {}
        # Save the global node/edge IDs:
        self._global_id: Dict[Union[NodeType, EdgeType], Tensor] = {}
        # Save the mapping from global node/edge IDs to indices in `_feat`:
        self._global_id_to_index: Dict[Union[NodeType, EdgeType], Tensor] = {}
        # For partition/RPC info related to distributed features:
        self.num_partitions: int = 1
        self.partition_idx: int = 0
        # Mapping between node ID and partition ID:
        self.node_feat_pb: Union[Tensor, Dict[NodeType, Tensor]]
        # Mapping between edge ID and partition ID:
        self.edge_feat_pb: Union[Tensor, Dict[EdgeType, Tensor]]
        self.labels: Optional[Tensor] = None  # Node labels.

        self.local_only: bool = False
        self.rpc_router: Optional[RPCRouter] = None
        self.meta: Optional[Dict] = None
        self.rpc_call_id: Optional[int] = None

    @staticmethod
    def key(attr: TensorAttr) -> Tuple[str, str]:
        return (attr.group_name, attr.attr_name)

    def put_global_id(
        self,
        global_id: Tensor,
        group_name: Union[NodeType, EdgeType],
    ) -> bool:
        self._global_id[group_name] = global_id
        self._set_global_id_to_index(group_name)
        return True

    def get_global_id(
        self,
        group_name: Union[NodeType, EdgeType],
    ) -> Optional[Tensor]:
        return self._global_id.get(group_name)

    def remove_global_id(self, group_name: Union[NodeType, EdgeType]) -> bool:
        return self._global_id.pop(group_name) is not None

    def _set_global_id_to_index(self, group_name: Union[NodeType, EdgeType]):
        global_id = self.get_global_id(group_name)

        if global_id is None:
            return

        # TODO Compute this mapping without materializing a full-sized tensor:
        global_id_to_index = global_id.new_full(
            (int(global_id.max()) + 1,), fill_value=-1
        )
        global_id_to_index[global_id] = torch.arange(global_id.numel())
        self._global_id_to_index[group_name] = global_id_to_index

    def _put_tensor(self, tensor: Tensor, attr: TensorAttr) -> bool:
        assert attr.index is None
        self._feat[self.key(attr)] = tensor
        return True

    def _get_tensor(self, attr: TensorAttr) -> Optional[Tensor]:
        tensor = self._feat.get(self.key(attr))

        if tensor is None:
            return None

        if attr.index is None:  # Empty indices return the full tensor:
            return tensor

        return tensor[attr.index]

    def _remove_tensor(self, attr: TensorAttr) -> bool:
        assert attr.index is None
        return self._feat.pop(self.key(attr), None) is not None

    def get_tensor_from_global_id(self, *args, **kwargs) -> Optional[Tensor]:
        attr = self._tensor_attr_cls.cast(*args, **kwargs)
        assert attr.index is not None

        attr = copy.copy(attr)
        attr.index = self._global_id_to_index[attr.group_name][attr.index]

        return self.get_tensor(attr)

    def _get_tensor_size(self, attr: TensorAttr) -> Tuple[int, ...]:
        return self._get_tensor(attr).size()

    def get_all_tensor_attrs(self) -> List[LocalTensorAttr]:
        return [self._tensor_attr_cls.cast(*key) for key in self._feat.keys()]

    def set_rpc_router(self, rpc_router: RPCRouter):
        self.rpc_router = rpc_router

        if not self.local_only:
            if self.rpc_router is None:
                raise ValueError("An RPC router must be provided")
            rpc_call = RPCCallFeatureLookup(self)
            self.rpc_call_id = rpc_register(rpc_call)
        else:
            self.rpc_call_id = None

    def has_edge_attr(self) -> bool:
        has_edge_attr = False
        for k in [key for key in self._feat.keys() if 'edge_attr' in key]:
            try:
                self.get_tensor(k[0], 'edge_attr')
                has_edge_attr = True
            except KeyError:
                pass
        return has_edge_attr

    def lookup_features(
        self,
        index: Tensor,
        is_node_feat: bool = True,
        input_type: Optional[NodeOrEdgeType] = None,
    ) -> torch.futures.Future:
        r"""Lookup of local/remote features."""
        remote_fut = self._remote_lookup_features(
            index, is_node_feat, input_type
        )
        local_feature = self._local_lookup_features(
            index, is_node_feat, input_type
        )
        res_fut = torch.futures.Future()

        def when_finish(*_):
            try:
                remote_feature_list = remote_fut.wait()
                # combine the feature from remote and local
                result = torch.zeros(
                    index.size(0),
                    local_feature[0].size(1),
                    dtype=local_feature[0].dtype,
                )
                result[local_feature[1]] = local_feature[0]
                for remote in remote_feature_list:
                    result[remote[1]] = remote[0]
            except Exception as e:
                res_fut.set_exception(e)
            else:
                res_fut.set_result(result)

        remote_fut.add_done_callback(when_finish)
        return res_fut

    def _local_lookup_features(
        self,
        index: Tensor,
        is_node_feat: bool = True,
        input_type: Optional[Union[NodeType, EdgeType]] = None,
    ) -> Tuple[Tensor, Tensor]:
        r"""Lookup the features in local nodes based on node/edge IDs."""
        pb = self.node_feat_pb if is_node_feat else self.edge_feat_pb

        input_order = torch.arange(index.size(0), dtype=torch.long)
        if self.meta['is_hetero']:
            partition_ids = pb[input_type][index]
        else:
            partition_ids = pb[index]

        local_mask = partition_ids == self.partition_idx
        local_ids = torch.masked_select(index, local_mask)
        local_index = torch.masked_select(input_order, local_mask)

        if self.meta['is_hetero']:
            if is_node_feat:
                kwargs = dict(group_name=input_type, attr_name='x')
                ret_feat = self.get_tensor_from_global_id(
                    index=local_ids, **kwargs
                )
            else:
                kwargs = dict(group_name=input_type, attr_name='edge_attr')
                ret_feat = self.get_tensor_from_global_id(
                    index=local_ids, **kwargs
                )
        else:
            if is_node_feat:
                kwargs = dict(group_name=None, attr_name='x')
                ret_feat = self.get_tensor_from_global_id(
                    index=local_ids, **kwargs
                )
            else:
                kwargs = dict(group_name=(None, None), attr_name='edge_attr')
                ret_feat = self.get_tensor_from_global_id(
                    index=local_ids, **kwargs
                )

        return ret_feat, local_index

    def _remote_lookup_features(
        self,
        index: Tensor,
        is_node_feat: bool = True,
        input_type: Optional[Union[NodeType, EdgeType]] = None,
    ) -> torch.futures.Future:
        r"""Fetch the remote features with the remote node/edge IDs."""
        pb = self.node_feat_pb if is_node_feat else self.edge_feat_pb

        input_order = torch.arange(index.size(0), dtype=torch.long)
        if self.meta['is_hetero']:
            partition_ids = pb[input_type][index]
        else:
            partition_ids = pb[index]

        futs, indexes = [], []
        for pidx in range(0, self.num_partitions):
            if pidx == self.partition_idx:
                continue
            remote_mask = partition_ids == pidx
            remote_ids = index[remote_mask]
            if remote_ids.shape[0] > 0:
                to_worker = self.rpc_router.get_to_worker(pidx)
                futs.append(
                    rpc_async(
                        to_worker,
                        self.rpc_call_id,
                        args=(remote_ids.cpu(), is_node_feat, input_type),
                    )
                )
                indexes.append(torch.masked_select(input_order, remote_mask))
        collect_fut = torch.futures.collect_all(futs)
        res_fut = torch.futures.Future()

        def when_finish(*_):
            try:
                fut_list = collect_fut.wait()
                result = []
                for i, fut in enumerate(fut_list):
                    result.append((fut.wait(), indexes[i]))
            except Exception as e:
                res_fut.set_exception(e)
            else:
                res_fut.set_result(result)

        collect_fut.add_done_callback(when_finish)
        return res_fut

    def rpc_local_feature_get(
        self,
        index: Tensor,
        is_node_feat: bool = True,
        input_type: Optional[Union[NodeType, EdgeType]] = None,
    ) -> Tensor:
        r"""Lookup of features in remote nodes."""
        if self.meta['is_hetero']:
            feat = self
            if is_node_feat:
                kwargs = dict(group_name=input_type, attr_name='x')
                ret_feat = feat.get_tensor_from_global_id(index=index, **kwargs)
            else:
                kwargs = dict(group_name=input_type, attr_name='edge_attr')
                ret_feat = feat.get_tensor_from_global_id(index=index, **kwargs)
        else:
            feat = self
            if is_node_feat:
                kwargs = dict(group_name=None, attr_name='x')
                ret_feat = feat.get_tensor_from_global_id(index=index, **kwargs)
            else:
                kwargs = dict(group_name=(None, None), attr_name='edge_attr')
                ret_feat = feat.get_tensor_from_global_id(index=index, **kwargs)

        return ret_feat

    # Initialization ##########################################################

    @classmethod
    def from_data(
        cls,
        node_id: Tensor,
        x: Optional[Tensor] = None,
        y: Optional[Tensor] = None,
        edge_id: Optional[Tensor] = None,
        edge_attr: Optional[Tensor] = None,
    ) -> 'LocalFeatureStore':
        r"""Creates a local feature store from homogeneous :pyg:`PyG` tensors.

        Args:
            node_id (torch.Tensor): The global identifier for every local node.
            x (torch.Tensor, optional): The node features.
                (default: :obj:`None`)
            y (torch.Tensor, optional): The node labels. (default: :obj:`None`)
            edge_id (torch.Tensor, optional): The global identifier for every
                local edge. (default: :obj:`None`)
            edge_attr (torch.Tensor, optional): The edge features.
                (default: :obj:`None`)
        """
        feat_store = cls()
        feat_store.put_global_id(node_id, group_name=None)
        if x is not None:
            feat_store.put_tensor(x, group_name=None, attr_name='x')
        if y is not None:
            feat_store.put_tensor(y, group_name=None, attr_name='y')
        if edge_id is not None:
            feat_store.put_global_id(edge_id, group_name=(None, None))
        if edge_attr is not None:
            if edge_id is None:
                raise ValueError(
                    "'edge_id' needs to be present in case "
                    "'edge_attr' is passed"
                )
            feat_store.put_tensor(
                edge_attr, group_name=(None, None), attr_name='edge_attr'
            )
        return feat_store

    @classmethod
    def from_hetero_data(
        cls,
        node_id_dict: Dict[NodeType, Tensor],
        x_dict: Optional[Dict[NodeType, Tensor]] = None,
        y_dict: Optional[Dict[NodeType, Tensor]] = None,
        edge_id_dict: Optional[Dict[EdgeType, Tensor]] = None,
        edge_attr_dict: Optional[Dict[EdgeType, Tensor]] = None,
    ) -> 'LocalFeatureStore':
        r"""Creates a local graph store from heterogeneous :pyg:`PyG` tensors.

        Args:
            node_id_dict (Dict[NodeType, torch.Tensor]): The global identifier
                for every local node of every node type.
            x_dict (Dict[NodeType, torch.Tensor], optional): The node features
                of node types. (default: :obj:`None`)
            y_dict (Dict[NodeType, torch.Tensor], optional): The node labels of
                node types. (default: :obj:`None`)
            edge_id_dict (Dict[EdgeType, torch.Tensor], optional): The global
                identifier for every local edge of edge types.
                (default: :obj:`None`)
            edge_attr_dict (Dict[EdgeType, torch.Tensor], optional): The edge
                features of edge types. (default: :obj:`None`)
        """
        feat_store = cls()

        for node_type, node_id in node_id_dict.items():
            feat_store.put_global_id(node_id, group_name=node_type)
        if x_dict is not None:
            for node_type, x in x_dict.items():
                feat_store.put_tensor(x, group_name=node_type, attr_name='x')
        if y_dict is not None:
            for node_type, y in y_dict.items():
                feat_store.put_tensor(y, group_name=node_type, attr_name='y')
        if edge_id_dict is not None:
            for edge_type, edge_id in edge_id_dict.items():
                feat_store.put_global_id(edge_id, group_name=edge_type)
        if edge_attr_dict is not None:
            for edge_type, edge_attr in edge_attr_dict.items():
                if edge_id_dict is None or edge_type not in edge_id_dict:
                    raise ValueError(
                        "'edge_id' needs to be present in case "
                        "'edge_attr' is passed"
                    )
                feat_store.put_tensor(
                    edge_attr, group_name=edge_type, attr_name='edge_attr'
                )

        return feat_store

    @classmethod
    def from_partition(cls, root: str, pid: int) -> 'LocalFeatureStore':
        part_dir = osp.join(root, f'part_{pid}')
        assert osp.exists(part_dir)
        feat_store = cls()
        (
            meta,
            num_partitions,
            partition_idx,
            node_pb,
            edge_pb,
        ) = load_partition_info(root, pid)
        feat_store.num_partitions = num_partitions
        feat_store.partition_idx = partition_idx
        feat_store.node_feat_pb = node_pb
        feat_store.edge_feat_pb = edge_pb
        feat_store.meta = meta

        node_feats: Optional[Dict[str, Any]] = None
        if osp.exists(osp.join(part_dir, 'node_feats.pt')):
            node_feats = torch.load(osp.join(part_dir, 'node_feats.pt'))

        edge_feats: Optional[Dict[str, Any]] = None
        if osp.exists(osp.join(part_dir, 'edge_feats.pt')):
            edge_feats = torch.load(osp.join(part_dir, 'edge_feats.pt'))

        if not meta['is_hetero'] and node_feats is not None:
            feat_store.put_global_id(node_feats['global_id'], group_name=None)
            for key, value in node_feats['feats'].items():
                feat_store.put_tensor(value, group_name=None, attr_name=key)
            if 'time' in node_feats:
                feat_store.put_tensor(node_feats['time'], group_name=None,
                                      attr_name='time')

        if not meta['is_hetero'] and edge_feats is not None:
            feat_store.put_global_id(
                edge_feats['global_id'], group_name=(None, None)
            )
            for key, value in edge_feats['feats'].items():
<<<<<<< HEAD
                feat_store.put_tensor(
                    value, group_name=(None, None), attr_name=key
                )
=======
                feat_store.put_tensor(value, group_name=(None, None),
                                      attr_name=key)
            if 'edge_time' in edge_feats:
                feat_store.put_tensor(edge_feats['edge_time'],
                                      group_name=(None, None),
                                      attr_name='edge_time')
>>>>>>> eb10fc2d

        if meta['is_hetero'] and node_feats is not None:
            for node_type, node_feat in node_feats.items():
                feat_store.put_global_id(
                    node_feat['global_id'], group_name=node_type
                )
                for key, value in node_feat['feats'].items():
<<<<<<< HEAD
                    feat_store.put_tensor(
                        value, group_name=node_type, attr_name=key
                    )
=======
                    feat_store.put_tensor(value, group_name=node_type,
                                          attr_name=key)
                if 'time' in node_feat:
                    feat_store.put_tensor(node_feat['time'],
                                          group_name=node_type,
                                          attr_name='time')
>>>>>>> eb10fc2d

        if meta['is_hetero'] and edge_feats is not None:
            for edge_type, edge_feat in edge_feats.items():
                feat_store.put_global_id(
                    edge_feat['global_id'], group_name=edge_type
                )
                for key, value in edge_feat['feats'].items():
<<<<<<< HEAD
                    feat_store.put_tensor(
                        value, group_name=edge_type, attr_name=key
                    )
=======
                    feat_store.put_tensor(value, group_name=edge_type,
                                          attr_name=key)
                if 'edge_time' in edge_feat:
                    feat_store.put_tensor(edge_feat['edge_time'],
                                          group_name=edge_type,
                                          attr_name='edge_time')
>>>>>>> eb10fc2d

        return feat_store<|MERGE_RESOLUTION|>--- conflicted
+++ resolved
@@ -446,18 +446,12 @@
                 edge_feats['global_id'], group_name=(None, None)
             )
             for key, value in edge_feats['feats'].items():
-<<<<<<< HEAD
-                feat_store.put_tensor(
-                    value, group_name=(None, None), attr_name=key
-                )
-=======
                 feat_store.put_tensor(value, group_name=(None, None),
                                       attr_name=key)
             if 'edge_time' in edge_feats:
                 feat_store.put_tensor(edge_feats['edge_time'],
                                       group_name=(None, None),
                                       attr_name='edge_time')
->>>>>>> eb10fc2d
 
         if meta['is_hetero'] and node_feats is not None:
             for node_type, node_feat in node_feats.items():
@@ -465,18 +459,12 @@
                     node_feat['global_id'], group_name=node_type
                 )
                 for key, value in node_feat['feats'].items():
-<<<<<<< HEAD
-                    feat_store.put_tensor(
-                        value, group_name=node_type, attr_name=key
-                    )
-=======
                     feat_store.put_tensor(value, group_name=node_type,
                                           attr_name=key)
                 if 'time' in node_feat:
                     feat_store.put_tensor(node_feat['time'],
                                           group_name=node_type,
                                           attr_name='time')
->>>>>>> eb10fc2d
 
         if meta['is_hetero'] and edge_feats is not None:
             for edge_type, edge_feat in edge_feats.items():
@@ -484,17 +472,11 @@
                     edge_feat['global_id'], group_name=edge_type
                 )
                 for key, value in edge_feat['feats'].items():
-<<<<<<< HEAD
-                    feat_store.put_tensor(
-                        value, group_name=edge_type, attr_name=key
-                    )
-=======
                     feat_store.put_tensor(value, group_name=edge_type,
                                           attr_name=key)
                 if 'edge_time' in edge_feat:
                     feat_store.put_tensor(edge_feat['edge_time'],
                                           group_name=edge_type,
                                           attr_name='edge_time')
->>>>>>> eb10fc2d
 
         return feat_store