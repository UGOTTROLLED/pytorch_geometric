from typing import Callable, Dict, List, Optional, Tuple, Union

from torch import Tensor

from torch_geometric.data import HeteroData
from torch_geometric.loader.node_loader import NodeLoader
from torch_geometric.loader.utils import get_input_nodes
from torch_geometric.sampler.hgt_sampler import HGTSampler
from torch_geometric.typing import NodeType


class HGTLoader(NodeLoader):
    r"""The Heterogeneous Graph Sampler from the `"Heterogeneous Graph
    Transformer" <https://arxiv.org/abs/2003.01332>`_ paper.
    This loader allows for mini-batch training of GNNs on large-scale graphs
    where full-batch training is not feasible.

    :class:`~torch_geometric.data.HGTLoader` tries to (1) keep a similar
    number of nodes and edges for each type and (2) keep the sampled sub-graph
    dense to minimize the information loss and reduce the sample variance.

    Methodically, :class:`~torch_geometric.data.HGTLoader` keeps track of a
    node budget for each node type, which is then used to determine the
    sampling probability of a node.
    In particular, the probability of sampling a node is determined by the
    number of connections to already sampled nodes and their node degrees.
    With this, :class:`~torch_geometric.data.HGTLoader` will sample a fixed
    amount of neighbors for each node type in each iteration, as given by the
    :obj:`num_samples` argument.

    Sampled nodes are sorted based on the order in which they were sampled.
    In particular, the first :obj:`batch_size` nodes represent the set of
    original mini-batch nodes.

    .. note::

        For an example of using :class:`~torch_geometric.data.HGTLoader`, see
        `examples/hetero/to_hetero_mag.py
        <https://github.com/pyg-team/pytorch_geometric/blob/master/examples/
        hetero/to_hetero_mag.py>`_.

    .. code-block:: python

        from torch_geometric.loader import HGTLoader
        from torch_geometric.datasets import OGB_MAG

        hetero_data = OGB_MAG(path)[0]

        loader = HGTLoader(
            hetero_data,
            # Sample 512 nodes per type and per iteration for 4 iterations
            num_samples={key: [512] * 4 for key in hetero_data.node_types},
            # Use a batch size of 128 for sampling training nodes of type paper
            batch_size=128,
            input_nodes=('paper', hetero_data['paper'].train_mask),
        )

        sampled_hetero_data = next(iter(loader))
        print(sampled_data.batch_size)
        >>> 128

    Args:
        data (torch_geometric.data.HeteroData): The
            :class:`~torch_geometric.data.HeteroData` graph data object.
        num_samples (List[int] or Dict[str, List[int]]): The number of nodes to
            sample in each iteration and for each node type.
            If given as a list, will sample the same amount of nodes for each
            node type.
        input_nodes (str or Tuple[str, torch.Tensor]): The indices of nodes for
            which neighbors are sampled to create mini-batches.
            Needs to be passed as a tuple that holds the node type and
            corresponding node indices.
            Node indices need to be either given as a :obj:`torch.LongTensor`
            or :obj:`torch.BoolTensor`.
            If node indices are set to :obj:`None`, all nodes of this specific
            type will be considered.
        transform (Callable, optional): A function/transform that takes in
            an a sampled mini-batch and returns a transformed version.
            (default: :obj:`None`)
        is_sorted (bool, optional): If set to :obj:`True`, assumes that
            :obj:`edge_index` is sorted by column. This avoids internal
            re-sorting of the data and can improve runtime and memory
            efficiency. (default: :obj:`False`)
        filter_per_worker (bool, optional): If set to :obj:`True`, will filter
            the returning data in each worker's subprocess rather than in the
            main process.
            Setting this to :obj:`True` is generally not recommended:
            (1) it may result in too many open file handles,
            (2) it may slown down data loading,
            (3) it requires operating on CPU tensors.
            (default: :obj:`False`)
        **kwargs (optional): Additional arguments of
            :class:`torch.utils.data.DataLoader`, such as :obj:`batch_size`,
            :obj:`shuffle`, :obj:`drop_last` or :obj:`num_workers`.
    """
    def __init__(
        self,
        data: HeteroData,
        num_samples: Union[List[int], Dict[NodeType, List[int]]],
        input_nodes: Union[NodeType, Tuple[NodeType, Optional[Tensor]]],
        is_sorted: bool = False,
        transform: Callable = None,
        filter_per_worker: bool = False,
        **kwargs,
    ):
<<<<<<< HEAD
        sampling_nodes = get_input_nodes(data, input_nodes).node_type
        node_sampler = HGTSampler(
=======
        node_type, _ = get_input_nodes(data, input_nodes)

        hgt_sampler = HGTSampler(
>>>>>>> 344b143c
            data,
            num_samples=num_samples,
            input_type=sampling_nodes.node_type,
            is_sorted=is_sorted,
            share_memory=kwargs.get('num_workers', 0) > 0,
        )

        super().__init__(
            data=data,
<<<<<<< HEAD
            node_sampler=node_sampler,
            input_nodes=sampling_nodes,
=======
            node_sampler=hgt_sampler,
            input_nodes=input_nodes,
>>>>>>> 344b143c
            transform=transform,
            filter_per_worker=filter_per_worker,
            **kwargs,
        )<|MERGE_RESOLUTION|>--- conflicted
+++ resolved
@@ -103,30 +103,20 @@
         filter_per_worker: bool = False,
         **kwargs,
     ):
-<<<<<<< HEAD
-        sampling_nodes = get_input_nodes(data, input_nodes).node_type
-        node_sampler = HGTSampler(
-=======
-        node_type, _ = get_input_nodes(data, input_nodes)
-
+        input_nodes = get_input_nodes(data, input_nodes)
+    
         hgt_sampler = HGTSampler(
->>>>>>> 344b143c
             data,
             num_samples=num_samples,
-            input_type=sampling_nodes.node_type,
+            input_type=input_nodes.node_type,
             is_sorted=is_sorted,
             share_memory=kwargs.get('num_workers', 0) > 0,
         )
 
         super().__init__(
             data=data,
-<<<<<<< HEAD
-            node_sampler=node_sampler,
-            input_nodes=sampling_nodes,
-=======
             node_sampler=hgt_sampler,
             input_nodes=input_nodes,
->>>>>>> 344b143c
             transform=transform,
             filter_per_worker=filter_per_worker,
             **kwargs,
